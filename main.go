--- conflicted
+++ resolved
@@ -19,11 +19,6 @@
 	"encoding/json"
 	"fmt"
 	"io"
-<<<<<<< HEAD
-	"io/ioutil"
-	"net"
-=======
->>>>>>> 2962aa2e
 	"net/http"
 	"net/url"
 	"os"
