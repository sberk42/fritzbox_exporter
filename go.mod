module github.com/sberk42/fritzbox_exporter

go 1.21

require (
	github.com/namsral/flag v1.7.4-pre
<<<<<<< HEAD
	github.com/prometheus/client_golang v1.15.1
	github.com/sirupsen/logrus v1.9.2
	golang.org/x/crypto v0.14.0
=======
	github.com/prometheus/client_golang v1.17.0
	github.com/sirupsen/logrus v1.9.3
>>>>>>> 2962aa2e
	golang.org/x/text v0.13.0
)

require (
	github.com/beorn7/perks v1.0.1 // indirect
	github.com/cespare/xxhash/v2 v2.2.0 // indirect
	github.com/golang/protobuf v1.5.3 // indirect
	github.com/matttproud/golang_protobuf_extensions v1.0.4 // indirect
<<<<<<< HEAD
	github.com/prometheus/client_model v0.4.0 // indirect
	github.com/prometheus/common v0.43.0 // indirect
	github.com/prometheus/procfs v0.9.0 // indirect
	golang.org/x/sys v0.13.0 // indirect
	google.golang.org/protobuf v1.30.0 // indirect
=======
	github.com/prometheus/client_model v0.5.0 // indirect
	github.com/prometheus/common v0.44.0 // indirect
	github.com/prometheus/procfs v0.12.0 // indirect
	golang.org/x/sys v0.13.0 // indirect
	google.golang.org/protobuf v1.31.0 // indirect
>>>>>>> 2962aa2e
)<|MERGE_RESOLUTION|>--- conflicted
+++ resolved
@@ -4,14 +4,9 @@
 
 require (
 	github.com/namsral/flag v1.7.4-pre
-<<<<<<< HEAD
-	github.com/prometheus/client_golang v1.15.1
-	github.com/sirupsen/logrus v1.9.2
-	golang.org/x/crypto v0.14.0
-=======
 	github.com/prometheus/client_golang v1.17.0
 	github.com/sirupsen/logrus v1.9.3
->>>>>>> 2962aa2e
+	golang.org/x/crypto v0.14.0
 	golang.org/x/text v0.13.0
 )
 
@@ -20,17 +15,9 @@
 	github.com/cespare/xxhash/v2 v2.2.0 // indirect
 	github.com/golang/protobuf v1.5.3 // indirect
 	github.com/matttproud/golang_protobuf_extensions v1.0.4 // indirect
-<<<<<<< HEAD
-	github.com/prometheus/client_model v0.4.0 // indirect
-	github.com/prometheus/common v0.43.0 // indirect
-	github.com/prometheus/procfs v0.9.0 // indirect
-	golang.org/x/sys v0.13.0 // indirect
-	google.golang.org/protobuf v1.30.0 // indirect
-=======
 	github.com/prometheus/client_model v0.5.0 // indirect
 	github.com/prometheus/common v0.44.0 // indirect
 	github.com/prometheus/procfs v0.12.0 // indirect
 	golang.org/x/sys v0.13.0 // indirect
 	google.golang.org/protobuf v1.31.0 // indirect
->>>>>>> 2962aa2e
 )